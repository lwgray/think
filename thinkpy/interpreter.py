--- conflicted
+++ resolved
@@ -49,10 +49,7 @@
             'BRANCH': self.colors['light_magenta']
         }
 
-<<<<<<< HEAD
-=======
-        
->>>>>>> 0ecd472c
+        
         # Built-in functions
         self.builtins = {
             'sum': sum,
