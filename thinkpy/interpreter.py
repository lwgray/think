--- conflicted
+++ resolved
@@ -18,10 +18,6 @@
             'red': '\033[91m',         # Variables
             'green': '\033[92m',       # Output/Subtasks
             'white': '\033[37m',       # Info
-<<<<<<< HEAD
-=======
-            
->>>>>>> 1905abc0
             # New colors for other statements
             'cyan': '\033[96m',        # Loops
             'light_cyan': '\033[36m',  # Iterations
@@ -29,21 +25,13 @@
             'magenta': '\033[95m',     # Decisions
             'light_magenta': '\033[35m', # Checks/Branches
             'light_blue': '\033[34m',  # Results
-<<<<<<< HEAD
-=======
-            
->>>>>>> 1905abc0
             # Text styles
             'bold': '\033[1m',
             'underline': '\033[4m',
             'end': '\033[0m'
         }
         
-<<<<<<< HEAD
         # Add the statement color mapping
-=======
-        # Statement type color mapping
->>>>>>> 1905abc0
         self.statement_colors = {
             'PROGRAM': self.colors['blue'],
             'TASK': self.colors['blue'],
@@ -61,10 +49,6 @@
             'BRANCH': self.colors['light_magenta']
         }
 
-<<<<<<< HEAD
-        
-=======
->>>>>>> 1905abc0
         # Built-in functions
         self.builtins = {
             'sum': sum,
